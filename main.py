--- conflicted
+++ resolved
@@ -132,13 +132,8 @@
             # Fallback to current date if parsing fails
             acquisition_date = dt.datetime.now()
     
-<<<<<<< HEAD
     # Create eopatch directly from the TIF data
     eopatches_dir = os.path.join(tmpdir, "segment_eopatch")
-=======
-    # Create eopatch directly from  theTIF data
-    eopatches_dir = os.path.join(TMPDIR, "segment_eopatch")
->>>>>>> 05001e75
     os.makedirs(eopatches_dir, exist_ok=True)
     eop_path = os.path.join(eopatches_dir, "eopatch")
     
@@ -219,7 +214,6 @@
     return response
 
 if __name__ == "__main__":
-<<<<<<< HEAD
     # Parse command line arguments
     parser = argparse.ArgumentParser(description="Field Segmentation Pipeline")
     parser.add_argument("input_json", nargs="?", help="Path to input JSON file")
@@ -238,27 +232,6 @@
         output_json_path = "resources/output.json"
     else:
         output_json_path = args.output_json
-=======
-    try:
-        # Parse command line arguments
-        parser = argparse.ArgumentParser(description="Field Segmentation Pipeline")
-        parser.add_argument("input_json", nargs="?", help="Path to input JSON file")
-        parser.add_argument("output_json", nargs="?", help="Path to output JSON file")
-        parser.add_argument("--tmpdir", type=str, help="Directory for temporary files", default="/tmp")
-        
-        args = parser.parse_args()
-        
-        # Set default values for input and output JSON paths if not provided
-        if not args.input_json:
-            input_json_path = "/home/jens/ownCloud/Documents/3.Werk/0.TUe_Research/0.STELAR/0.VISTA/VISTA_workbench/src/modules/segmentation/resources/input.json"
-        else:
-            input_json_path = args.input_json
-        
-        if not args.output_json:
-            output_json_path = "/home/jens/ownCloud/Documents/3.Werk/0.TUe_Research/0.STELAR/0.VISTA/VISTA_workbench/src/modules/segmentation/resources/output.json"
-        else:
-            output_json_path = args.output_json
->>>>>>> 05001e75
 
         # Read and parse the input JSON file
         with open(input_json_path, "r") as f:
